--- conflicted
+++ resolved
@@ -111,7 +111,27 @@
     int* d_edge_weights;
     int blks = (graphCSR.numNodes + NUM_THREADS - 1) / NUM_THREADS;
 
-<<<<<<< HEAD
+
+    cudaMalloc((void**) &d_dists, graphCSR.numNodes * sizeof(int));
+    cudaMalloc((void**) &d_preds, graphCSR.numNodes * sizeof(int));
+    cudaMalloc((void**) &d_row_ptrs, graphCSR.numNodes * sizeof(int));
+    cudaMalloc((void**) &d_neighbor_nodes, graphCSR.numEdges * sizeof(int));
+    cudaMalloc((void**) &d_edge_weights, graphCSR.numEdges * sizeof(int));
+    
+    initialize_dists_array<<<blks, NUM_THREADS>>>(d_dists, graphCSR.numNodes);
+
+    cudaMemcpy(d_row_ptrs, graphCSR.rowPointers, graphCSR.numNodes * sizeof(int), cudaMemcpyHostToDevice);
+
+    cudaMemcpy(d_neighbor_nodes, graphCSR.neighborNodes, graphCSR.numEdges * sizeof(int), cudaMemcpyHostToDevice);
+
+    cudaMemcpy(d_edge_weights, graphCSR.edgeWeights, graphCSR.numEdges * sizeof(int), cudaMemcpyHostToDevice);
+
+    for (int i = 0; i < graphCSR.numNodes - 1; i++) {
+       BellmanFord<<<blks, NUM_THREADS>>>( graphCSR.numNodes, graphCSR.numEdges, d_dists, d_preds, d_row_ptrs, d_neighbor_nodes, d_edge_weights);
+    }
+
+    cudaMemcpy(d, d_dists, graphCSR.numNodes * sizeof(int), cudaMemcpyDeviceToHost);
+    cudaMemcpy(p, d_preds, graphCSR.numNodes * sizeof(int), cudaMemcpyDeviceToHost);
 }
 
 
@@ -164,23 +184,12 @@
     int* d_row_ptrs;
     int* d_neighbor_nodes;
     int* d_edge_weights;
-=======
-
-    cudaMalloc((void**) &d_dists, graphCSR.numNodes * sizeof(int));
-    cudaMalloc((void**) &d_preds, graphCSR.numNodes * sizeof(int));
-    cudaMalloc((void**) &d_row_ptrs, graphCSR.numNodes * sizeof(int));
-    cudaMalloc((void**) &d_neighbor_nodes, graphCSR.numEdges * sizeof(int));
-    cudaMalloc((void**) &d_edge_weights, graphCSR.numEdges * sizeof(int));
-    
-    initialize_dists_array<<<blks, NUM_THREADS>>>(d_dists, graphCSR.numNodes);
->>>>>>> 116e8e12
 
     cudaMemcpy(d_row_ptrs, graphCSR.rowPointers, graphCSR.numNodes * sizeof(int), cudaMemcpyHostToDevice);
 
     cudaMemcpy(d_neighbor_nodes, graphCSR.neighborNodes, graphCSR.numEdges * sizeof(int), cudaMemcpyHostToDevice);
 
     cudaMemcpy(d_edge_weights, graphCSR.edgeWeights, graphCSR.numEdges * sizeof(int), cudaMemcpyHostToDevice);
-<<<<<<< HEAD
     
 
     int* d_S;
@@ -223,13 +232,4 @@
     cudaMemcpy(p, d_preds, graphCSR.numNodes * sizeof(int), cudaMemcpyDeviceToHost);
 
 
-=======
-
-    for (int i = 0; i < graphCSR.numNodes - 1; i++) {
-       BellmanFord<<<blks, NUM_THREADS>>>( graphCSR.numNodes, graphCSR.numEdges, d_dists, d_preds, d_row_ptrs, d_neighbor_nodes, d_edge_weights);
-    }
-
-    cudaMemcpy(d, d_dists, graphCSR.numNodes * sizeof(int), cudaMemcpyDeviceToHost);
-    cudaMemcpy(p, d_preds, graphCSR.numNodes * sizeof(int), cudaMemcpyDeviceToHost);
->>>>>>> 116e8e12
 }